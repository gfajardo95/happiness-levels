--- conflicted
+++ resolved
@@ -33,6 +33,8 @@
 import org.apache.beam.sdk.values.KV;
 import org.apache.beam.sdk.values.PCollection;
 import org.joda.time.Duration;
+import org.slf4j.Logger;
+import org.slf4j.LoggerFactory;
 
 import java.io.IOException;
 import java.lang.reflect.Type;
@@ -206,7 +208,6 @@
         @Validation.Required
         String getInputTopic();
 
-<<<<<<< HEAD
         void setInputTopic(String value);
 
         @Description("Pub/Sub topic to send output to")
@@ -214,9 +215,6 @@
         String getOutputTopic();
 
         void setOutputTopic(String value);
-=======
-        void setTopic(String value);
->>>>>>> 0fc76ab3
     }
 
     /**
@@ -241,17 +239,8 @@
                 .apply(Window.<TweetEntity>into(FixedWindows.of(Duration.standardMinutes(2))))
                 .apply(MapElements.via(new MapTweetsByCountry()))
                 .apply(Mean.<String, Double>perKey())
-<<<<<<< HEAD
                 .apply(new SentimentDataToString())
                 .apply(PubsubIO.writeStrings().to(options.getOutputTopic()));
-=======
-                .apply(MapElements.via(new TweetDataToTableRow()))
-                .apply(BigQueryIO.writeTableRows()
-                        .to("happiness-level:global_sentiment_levels.country_sentiment")  // change this to your own
-                                                                                          // BigQuery dataset
-                        .withSchema(schema)
-                        .withWriteDisposition(BigQueryIO.Write.WriteDisposition.WRITE_APPEND));
->>>>>>> 0fc76ab3
 
         pipeline.run().waitUntilFinish();
     }
